--- conflicted
+++ resolved
@@ -19,13 +19,4 @@
 if util.find_spec("colored_traceback") is not None:
     import colored_traceback
 
-<<<<<<< HEAD
-    colored_traceback.add_hook(always=True)
-
-from ._version import get_versions  # noqa: E402
-
-__version__ = get_versions()['version']
-del get_versions
-=======
-    colored_traceback.add_hook(always=True)
->>>>>>> bf7e36b3
+    colored_traceback.add_hook(always=True)